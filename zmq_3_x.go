// +build zmq_3_x

/*
  Copyright 2010-2012 Alec Thomas

  Licensed under the Apache License, Version 2.0 (the "License");
  you may not use this file except in compliance with the License.
  You may obtain a copy of the License at

    http://www.apache.org/licenses/LICENSE-2.0

  Unless required by applicable law or agreed to in writing, software
  distributed under the License is distributed on an "AS IS" BASIS,
  WITHOUT WARRANTIES OR CONDITIONS OF ANY KIND, either express or implied.
  See the License for the specific language governing permissions and
  limitations under the License.
*/

package gozmq

/*
#cgo pkg-config: libzmq
#include <zmq.h>
#include <stdlib.h>
#include <string.h>
*/
import "C"
import (
	"errors"
	"unsafe"
)

<<<<<<< HEAD
const (
	SNDHWM = IntSocketOption(C.ZMQ_SNDHWM)
	RCVHWM = IntSocketOption(C.ZMQ_SNDHWM)
=======
var (
	RCVMORE = IntSocketOption(C.ZMQ_RCVMORE)
	SNDHWM  = IntSocketOption(C.ZMQ_SNDHWM)
	RCVHWM  = IntSocketOption(C.ZMQ_RCVHWM)
>>>>>>> 62a0b7e5

	// TODO Not documented in the man page...
	//LAST_ENDPOINT       = UInt64SocketOption(C.ZMQ_LAST_ENDPOINT)
	FAIL_UNROUTABLE     = BoolSocketOption(C.ZMQ_FAIL_UNROUTABLE)
	TCP_KEEPALIVE       = IntSocketOption(C.ZMQ_TCP_KEEPALIVE)
	TCP_KEEPALIVE_CNT   = IntSocketOption(C.ZMQ_TCP_KEEPALIVE_CNT)
	TCP_KEEPALIVE_IDLE  = IntSocketOption(C.ZMQ_TCP_KEEPALIVE_IDLE)
	TCP_KEEPALIVE_INTVL = IntSocketOption(C.ZMQ_TCP_KEEPALIVE_INTVL)
	TCP_ACCEPT_FILTER   = StringSocketOption(C.ZMQ_TCP_ACCEPT_FILTER)

	// Message options
	MORE = MessageOption(C.ZMQ_MORE)

	// Send/recv options
	DONTWAIT = SendRecvOption(C.ZMQ_DONTWAIT)
)

// Send a message to the socket.
// int zmq_send (void *s, zmq_msg_t *msg, int flags);
func (s *zmqSocket) Send(data []byte, flags SendRecvOption) error {
	var m C.zmq_msg_t
	// Copy data array into C-allocated buffer.
	size := C.size_t(len(data))

	if rc, err := C.zmq_msg_init_size(&m, size); rc != 0 {
		return casterr(err)
	}

	if size > 0 {
		// FIXME Ideally this wouldn't require a copy.
		C.memcpy(unsafe.Pointer(C.zmq_msg_data(&m)), unsafe.Pointer(&data[0]), size) // XXX I hope this works...(seems to)
	}

	if rc, err := C.zmq_sendmsg(s.s, &m, C.int(flags)); rc == -1 {
		// zmq_send did not take ownership, free message
		C.zmq_msg_close(&m)
		return casterr(err)
	}
	return nil
}

// Receive a message from the socket.
// int zmq_recv (void *s, zmq_msg_t *msg, int flags);
func (s *zmqSocket) Recv(flags SendRecvOption) (data []byte, err error) {
	// Allocate and initialise a new zmq_msg_t
	var m C.zmq_msg_t
	var rc C.int
	if rc, err = C.zmq_msg_init(&m); rc != 0 {
		err = casterr(err)
		return
	}
	defer C.zmq_msg_close(&m)
	// Receive into message
	if rc, err = C.zmq_recvmsg(s.s, &m, C.int(flags)); rc == -1 {
		err = casterr(err)
		return
	}
	err = nil
	// Copy message data into a byte array
	// FIXME Ideally this wouldn't require a copy.
	size := C.zmq_msg_size(&m)
	if size > 0 {
		data = make([]byte, int(size))
		C.memcpy(unsafe.Pointer(&data[0]), C.zmq_msg_data(&m), size)
	} else {
		data = nil
	}
	return
}

// Portability helper
func (s *zmqSocket) getRcvmore() (more bool, err error) {
	value, err := s.GetSockOptInt(RCVMORE)
	more = value != 0
	return
}

// run a zmq_proxy with in, out and capture sockets
func Proxy(in, out, capture Socket) error {
	if rc, err := C.zmq_proxy(in.apiSocket(), out.apiSocket(), capture.apiSocket()); rc != 0 {
		return casterr(err)
	}
	return errors.New("zmq_proxy() returned unexpectedly.")
}<|MERGE_RESOLUTION|>--- conflicted
+++ resolved
@@ -30,16 +30,10 @@
 	"unsafe"
 )
 
-<<<<<<< HEAD
 const (
-	SNDHWM = IntSocketOption(C.ZMQ_SNDHWM)
-	RCVHWM = IntSocketOption(C.ZMQ_SNDHWM)
-=======
-var (
 	RCVMORE = IntSocketOption(C.ZMQ_RCVMORE)
 	SNDHWM  = IntSocketOption(C.ZMQ_SNDHWM)
 	RCVHWM  = IntSocketOption(C.ZMQ_RCVHWM)
->>>>>>> 62a0b7e5
 
 	// TODO Not documented in the man page...
 	//LAST_ENDPOINT       = UInt64SocketOption(C.ZMQ_LAST_ENDPOINT)
